--- conflicted
+++ resolved
@@ -197,7 +197,6 @@
   return (
     <GoogleOAuthProvider clientId={googleClientId}>
       <AuthContext.Provider value={{ auth, login, logout, updateUser }}>
-<<<<<<< HEAD
         <NotificationProvider>
           <ChatbotProvider>
             <Toaster />
@@ -210,173 +209,6 @@
                     path="/login"
                     element={!auth.isAuthenticated ? <Login /> : <Navigate to="/dashboard" />}
                   />
-=======
-        <ChatbotProvider>
-          <Toaster />
-
-          <Router>
-            <div className="App">
-              <Routes>
-                {/* Public routes */}
-                <Route
-                  path="/login"
-                  element={!auth.isAuthenticated ? <Login /> : <Navigate to="/dashboard" />}
-                />
-                <Route
-                  path="/forgot-password"
-                  element={!auth.isAuthenticated ? <ForgotPassword /> : <Navigate to="/dashboard" />}
-                />
-                <Route
-                  path="/reset-password/:token"
-                  element={!auth.isAuthenticated ? <ResetPassword /> : <Navigate to="/dashboard" />}
-                />
-                <Route path="/unauthorized" element={<UnauthorizedPage />} />
-
-                {/* Dashboard routes */}
-                <Route path="/dashboard" element={<RoleBasedRoute component="dashboard" />} />
-
-                {/* Course management routes */}
-                <Route path="/courses" element={<RoleBasedRoute component="courses" />} />
-                <Route
-                  path="/courses/:courseId/detail"
-                  element={
-                    <ProtectedRoute>
-                      <CourseDetail />
-                    </ProtectedRoute>
-                  }
-                />
-
-                {/* Assessment routes with lazy loading */}
-                <Route
-                  path="/quizzes/:quizId"
-                  element={
-                    <ProtectedRoute>
-                      <QuizDetail />
-                    </ProtectedRoute>
-                  }
-                />
-                <Route
-                  path="/assignments/:assignmentId"
-                  element={
-                    <ProtectedRoute>
-                      <LazyWrapper>
-                        <AssignmentDetail />
-                      </LazyWrapper>
-                    </ProtectedRoute>
-                  }
-                />
-
-                {/* Grading routes (instructors/admins only) */}
-                <Route
-                  path="/courses/:courseId/assignments/:assignmentId/submissions/:submissionId/grade"
-                  element={
-                    <ProtectedRoute>
-                      <LazyWrapper>
-                        <GradeAssignment />
-                      </LazyWrapper>
-                    </ProtectedRoute>
-                  }
-                />
-
-                {/* Student progress routes (instructors/admins only) */}
-                <Route
-                  path="/courses/:courseId/students/:studentId"
-                  element={
-                    <ProtectedRoute>
-                      <LazyWrapper>
-                        <StudentProgressView />
-                      </LazyWrapper>
-                    </ProtectedRoute>
-                  }
-                />
-
-                {/* Virtual Classroom routes */}
-                <Route path="/classroom" element={<RoleBasedRoute component="classroom" />} />
-                <Route path="/virtual-classroom" element={<Navigate to="/classroom" />} />
-                <Route
-                  path="/classroom/analytics/:sessionId"
-                  element={
-                    <ProtectedRoute>
-                      <SessionAnalytics />
-                    </ProtectedRoute>
-                  }
-                />
-                <Route
-                  path="/classroom/recording/:sessionId/:recordingId"
-                  element={
-                    <ProtectedRoute>
-                      <SessionRecordingView />
-                    </ProtectedRoute>
-                  }
-                />
-                <Route
-                  path="/classroom/recording/:sessionId"
-                  element={
-                    <ProtectedRoute>
-                      <SessionRecordingView />
-                    </ProtectedRoute>
-                  }
-                />
-
-                {/* Admin routes */}
-                <Route path="/users" element={<RoleBasedRoute component="users" />} />
-                <Route path="/reports" element={<RoleBasedRoute component="reports" />} />
-                <Route path="/settings" element={<RoleBasedRoute component="settings" />} />
-
-                {/* Profile route - available to all authenticated users */}
-                <Route path="/profile" element={<RoleBasedRoute component="profile" />} />
-
-                {/* Assessment tools route */}
-                <Route path="/assessment" element={<RoleBasedRoute component="assessment" />} />
-
-                {/* Messages route */}
-                <Route path="/messages" element={<RoleBasedRoute component="messages" />} />
-
-                {/* Course export/import routes */}
-                <Route
-                  path="/courses/:courseId/export"
-                  element={
-                    <ProtectedRoute>
-                      <RoleBasedRoute component="courseExport" />
-                    </ProtectedRoute>
-                  }
-                />
-                <Route
-                  path="/admin/course-import"
-                  element={
-                    <ProtectedRoute>
-                      <RoleBasedRoute component="courseImport" />
-                    </ProtectedRoute>
-                  }
-                />
-
-                {/* Analytics routes */}
-                <Route
-                  path="/analytics"
-                  element={<RoleBasedRoute component="analytics" />}
-                />
-                <Route
-                  path="/analytics/course/:courseId"
-                  element={
-                    <ProtectedRoute>
-                      <RoleBasedRoute component="courseAnalytics" />
-                    </ProtectedRoute>
-                  }
-                />
-
-                <Route
-                    path="/messages"
-                    element={
-                        <ProtectedRoute>
-                        <MessagesPage />
-                        </ProtectedRoute>
-                    }
-                />
-
-
-                {/* API testing route (development only) */}
-                {process.env.NODE_ENV === 'development' && (
->>>>>>> 1c99f960
                   <Route
                     path="/forgot-password"
                     element={!auth.isAuthenticated ? <ForgotPassword /> : <Navigate to="/dashboard" />}
@@ -519,6 +351,16 @@
                       </ProtectedRoute>
                     }
                   />
+
+                <Route
+                    path="/messages"
+                    element={
+                        <ProtectedRoute>
+                        <MessagesPage />
+                        </ProtectedRoute>
+                    }
+                />
+
 
                   {/* API testing route (development only) */}
                   {process.env.NODE_ENV === 'development' && (
