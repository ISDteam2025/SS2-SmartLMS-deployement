import { Module, NestModule, MiddlewareConsumer } from '@nestjs/common';
import { TypeOrmModule } from '@nestjs/typeorm';
import { ConfigModule, ConfigService } from '@nestjs/config';
import { ServeStaticModule } from '@nestjs/serve-static';
import { BullModule } from '@nestjs/bull';
import { join } from 'path';
import { AppController } from './app.controller';
import { AppService } from './app.service';
import { SessionTrackingMiddleware } from './common/middleware/session-tracking.middleware';
import { UsersModule } from './users/users.module';
import { AuthModule } from './auth/auth.module';
import { CoursesModule } from './courses/courses.module';
import { DepartmentsModule } from './departments/departments.module';
import { EnrollmentsModule } from './enrollments/enrollments.module';
import { VirtualClassroomModule } from './virtual-classroom/virtual-classroom.module';
import { MailerModule } from './mailer/mailer.module';
import { UploadsModule } from './uploads/uploads.module';
import { AssessmentsModule } from './assessments/assessments.module';
import configuration from './config/configuration';
import { DiscussionsModule } from './discussions/discussions.module';
import { RecommendationModule } from './recommendations/recommendation.module';
import { SearchModule } from './search/search.module';
import { NotificationsModule } from './notifications/notifications.module';
import { UserActivity } from './users/entities/user-activity.entity';
import { UserSession } from './users/entities/user-session.entity';
import { MessagesModule } from './messages/messages.module';

@Module({
  imports: [
    ConfigModule.forRoot({
      isGlobal: true,
      load: [configuration],
    }),
    TypeOrmModule.forRootAsync({
      imports: [ConfigModule],
      inject: [ConfigService],
      useFactory: async (configService: ConfigService) => ({
        type: 'mysql',
        host: configService.get('database.host', 'localhost'),
        port: configService.get<number>('database.port', 3306),
        username: configService.get('database.username', 'root'),
        password: configService.get('database.password', ''),
        database: configService.get('database.name', 'lms_db'),
        entities: [__dirname + '/**/*.entity{.ts,.js}'],
        synchronize: configService.get<boolean>('DB_SYNC', false),
        logging: configService.get<boolean>('DB_LOGGING', false),
      }),
    }),
    TypeOrmModule.forFeature([UserActivity, UserSession]),
    BullModule.forRootAsync({
      imports: [ConfigModule],
      inject: [ConfigService],
      useFactory: async (configService: ConfigService) => ({
        redis: {
          host: configService.get('REDIS_HOST', 'localhost'),
          port: configService.get<number>('REDIS_PORT', 6379),
          password: configService.get('REDIS_PASSWORD'),
        },
      }),
    }),
    ServeStaticModule.forRoot({
      rootPath: join(__dirname, '..', 'uploads'),
      serveRoot: '/uploads',
    }), UsersModule,
    AuthModule,
    CoursesModule,
    DepartmentsModule,
    EnrollmentsModule,
    VirtualClassroomModule,
    MailerModule.register(), UploadsModule,
    AssessmentsModule, DiscussionsModule,
    RecommendationModule,
    SearchModule,
<<<<<<< HEAD
    NotificationsModule,
=======
    MessagesModule,
>>>>>>> 1c99f960
  ],
  controllers: [AppController],
  providers: [AppService],
})
export class AppModule implements NestModule {
  configure(consumer: MiddlewareConsumer) {
    consumer
      .apply(SessionTrackingMiddleware)
      .forRoutes('*'); // Apply to all routes
  }
}<|MERGE_RESOLUTION|>--- conflicted
+++ resolved
@@ -71,11 +71,8 @@
     AssessmentsModule, DiscussionsModule,
     RecommendationModule,
     SearchModule,
-<<<<<<< HEAD
+    MessagesModule,
     NotificationsModule,
-=======
-    MessagesModule,
->>>>>>> 1c99f960
   ],
   controllers: [AppController],
   providers: [AppService],
